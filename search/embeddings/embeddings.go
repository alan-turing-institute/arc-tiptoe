package embeddings

import (
	"io"
	"math/rand"
	"os/exec"
	"strconv"
	"time"

	"github.com/ahenzinger/tiptoe/search/config"
)

func SetupEmbeddingProcess(numClusters int, conf *config.Config) (io.WriteCloser, io.ReadCloser) {
	var configPath string
	if searchConfigPath := conf.GetSearchConfigPath(); searchConfigPath != "" {
		configPath = searchConfigPath
	} else {
		panic("No configuration file available for embedding process")
	}

	toRun := "embeddings/embed_text.py"
<<<<<<< HEAD
	topKClusters := conf.GetSearchTopK()
	cmd := exec.Command("python3", toRun, configPath, strconv.Itoa(numClusters), strconv.Itoa(topKClusters))
=======
	cmd := exec.Command("python3", toRun, configPath, strconv.Itoa(numClusters))
>>>>>>> 870332e9

	stdin, err1 := cmd.StdinPipe()
	if err1 != nil {
		panic(err1)
	}

	stdout, err2 := cmd.StdoutPipe()
	if err2 != nil {
		panic(err2)
	}

	if err := cmd.Start(); err != nil {
		panic(err)
	}

	time.Sleep(5 * time.Second) // So the python process has time to start up

	return stdin, stdout
}

func RandomEmbedding(length, mod uint64) []int8 {
	vals := make([]int8, length)

	for i := uint64(0); i < length; i++ {
		vals[i] = int8(rand.Intn(int(mod)))
		if rand.Intn(2) == 1 {
			vals[i] *= -1
		}
	}

	return vals
}

func ShrinkPrecision(emb []int, slot_bits uint64) []int8 {
	arr := make([]int8, len(emb))
	for i, v := range emb {
		arr[i] = Clamp(v, slot_bits)
	}
	return arr
}

func InnerProduct(v1, v2 []int8) int {
	if len(v1) != len(v2) {
		panic("Length mismatch")
	}

	res := int(0)
	for i, _ := range v1 {
		a := int(v1[i])
		b := int(v2[i])
		res += a * b
	}

	return res
}

func SmoothResult(val uint64, mod uint64) int {
	if val > mod {
		panic("Should not happen")
	}

	if val > mod/2 {
		return int(val - mod)
	}

	return int(val)
}

func SmoothResults(vals []uint64, mod uint64) []int {
	res := make([]int, len(vals))

	for i := 0; i < len(vals); i++ {
		res[i] = SmoothResult(vals[i], mod)
	}

	return res
}

func Clamp(val int, slotBits uint64) int8 {
	min := -int(1 << (slotBits - 1))
	if val <= min {
		return int8(min)
	}

	max := int(1 << (slotBits - 1))
	if val > max {
		return int8(max)
	}

	return int8(val)
}<|MERGE_RESOLUTION|>--- conflicted
+++ resolved
@@ -19,12 +19,7 @@
 	}
 
 	toRun := "embeddings/embed_text.py"
-<<<<<<< HEAD
-	topKClusters := conf.GetSearchTopK()
-	cmd := exec.Command("python3", toRun, configPath, strconv.Itoa(numClusters), strconv.Itoa(topKClusters))
-=======
 	cmd := exec.Command("python3", toRun, configPath, strconv.Itoa(numClusters))
->>>>>>> 870332e9
 
 	stdin, err1 := cmd.StdinPipe()
 	if err1 != nil {
