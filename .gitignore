# Byte-compiled / optimized / DLL files
__pycache__/
*.py[cod]
*$py.class

# C extensions
*.so

# Distribution / packaging
.Python
build/
develop-eggs/
dist/
downloads/
eggs/
.eggs/
lib/
lib64/
parts/
sdist/
var/
wheels/
share/python-wheels/
*.egg-info/
.installed.cfg
*.egg
MANIFEST

# PyInstaller
#  Usually these files are written by a python script from a template
#  before PyInstaller builds the exe, so as to inject date/other infos into it.
*.manifest
*.spec

# Installer logs
pip-log.txt
pip-delete-this-directory.txt

# Unit test / coverage reports
htmlcov/
.tox/
.nox/
.coverage
.coverage.*
.cache
nosetests.xml
coverage.xml
*.cover
*.py,cover
.hypothesis/
.pytest_cache/
cover/

# Translations
*.mo
*.pot

# Django stuff:
*.log
local_settings.py
db.sqlite3
db.sqlite3-journal

# Flask stuff:
instance/
.webassets-cache

# Scrapy stuff:
.scrapy

# Sphinx documentation
docs/_build/

# PyBuilder
.pybuilder/
target/

# Jupyter Notebook
.ipynb_checkpoints

# IPython
profile_default/
ipython_config.py

# pyenv
#   For a library or package, you might want to ignore these files since the code is
#   intended to run in multiple environments; otherwise, check them in:
# .python-version

# pipenv
#   According to pypa/pipenv#598, it is recommended to include Pipfile.lock in version control.
#   However, in case of collaboration, if having platform-specific dependencies or dependencies
#   having no cross-platform support, pipenv may install dependencies that don't work, or not
#   install all needed dependencies.
#Pipfile.lock

# PEP 582; used by e.g. github.com/David-OConnor/pyflow
__pypackages__/

# Celery stuff
celerybeat-schedule
celerybeat.pid

# SageMath parsed files
*.sage.py

# Environments
.env
.venv
env/
venv/
ENV/
env.bak/
venv.bak/

# Spyder project settings
.spyderproject
.spyproject

# Rope project settings
.ropeproject

# mkdocs documentation
/site

# mypy
.mypy_cache/
.dmypy.json
dmypy.json

# Pyre type checker
.pyre/

# pytype static type analyzer
.pytype/

# Cython debug symbols
cython_debug/

# setuptools_scm
src/*/_version.py


# ruff
.ruff_cache/

# OS specific stuff
.DS_Store
.DS_Store?
._*
.Spotlight-V100
.Trashes
ehthumbs.db
Thumbs.db

# Common editor files
*~
*.swp

.env
data/
scratch/
*.log
azureuser*
configs/
*__pycache__/
*.pyc
*.pyo
*.pyd
*.sqlite3
.DS_Store
.vscode/
build/
<<<<<<< HEAD
.venv*
.temp
results/*
models/*
config/*

# Python egg files
*.egg
*.egg-info/
*.egg-info
.eggs/
=======
msmarco_data/
multi_cluster_results/
new_go/
*.egg-info/
*.ipynb
search_results.csv
results/
models/
config/
.temp/
>>>>>>> 9bdd011a
<|MERGE_RESOLUTION|>--- conflicted
+++ resolved
@@ -171,7 +171,6 @@
 .DS_Store
 .vscode/
 build/
-<<<<<<< HEAD
 .venv*
 .temp
 results/*
@@ -183,7 +182,6 @@
 *.egg-info/
 *.egg-info
 .eggs/
-=======
 msmarco_data/
 multi_cluster_results/
 new_go/
@@ -193,5 +191,4 @@
 results/
 models/
 config/
-.temp/
->>>>>>> 9bdd011a
+.temp/