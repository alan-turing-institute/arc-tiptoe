--- conflicted
+++ resolved
@@ -47,10 +47,6 @@
             self.logger.info("Clustering already complete")
         else:
             self.logger.info("Clustering not yet complete, starting clustering")
-<<<<<<< HEAD
-=======
-            self.config.clustering_path = f"data/{self.config.uuid}/clusters"
->>>>>>> be57e79a
             self.processing_path = os.path.join(
                 self.config.clustering_path, "processing"
             )
