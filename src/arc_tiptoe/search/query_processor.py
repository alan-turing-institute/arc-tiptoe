"""
Query processing for search protocol - integrates with preprocessing pipeline
"""

import json
import os
import sys
from pathlib import Path
from typing import List

import faiss
import numpy as np
from sentence_transformers import SentenceTransformer

from arc_tiptoe.preprocessing.utils.config import PreProcessConfig


class QueryProcessor:
    """
    Handles query embedding and cluster assignment for the search protocol.
    Reads configuration from preprocessing pipeline to ensure consistency.
    """

    def __init__(self, config_path: str, preamble: str | None = None):
        """
        Initialize query processor with preprocessing config.

        Args:
            config_path: Path to preprocessing config JSON or search config JSON
            preamble: Optional preamble path override
        """
        self.config_path = config_path
        self.preamble = preamble

        # Load configuration
        if self._is_search_config(config_path):
            self.config = self._load_search_config(config_path)
        else:
            self.config = self._load_preprocessing_config(config_path)

        # Set up paths
        self._setup_paths()

        # Load components
        self._load_model()
        self._load_pca_components()
        self._load_cluster_index()
        self.search_top_k = self.config["search_top_k"]

        print("QueryProcessor initialized:", file=sys.stderr)
        print(f"Model: {self.model_name}", file=sys.stderr)
        print(f"Dimensions: {self.original_dim} -> {self.reduced_dim}", file=sys.stderr)
        print(f"Clusters: {self.num_clusters}", file=sys.stderr)
        print(f"search_top_k: {self.search_top_k}", file=sys.stderr)

    def _is_search_config(self, config_path: str) -> bool:
        """Check if this is a search config or preprocessing config"""
        with open(config_path, "r") as f:
            config = json.load(f)
        return "embedding" in config and "clustering" in config

    def _load_search_config(self, config_path: str) -> dict:
        """Load search configuration"""
        with open(config_path, "r") as f:
            config = json.load(f)

        return {
            "uuid": config["uuid"],
            "data_path": config["data_path"],
            "model_name": config["embedding"]["model_name"],
            "original_dim": config["embedding"]["embedding_dim"],
            "reduced_dim": config["embedding"]["reduced_dimension"],
            "num_clusters": config["clustering"]["total_clusters"],
            "search_top_k": config["clustering"]["search_top_k"],
            "centroids_file": config["clustering"]["centroids_file"],
            "cluster_directory": config["clustering"]["cluster_dir"],
            "pca_applied": config["dim_reduction"]["applied"],
            "pca_components_file": config["dim_reduction"]["pca_components_file"],
            "faiss_index": config["artifacts"]["faiss_index"],
            "artifact_directory": config["artifacts"]["artifact_directory"],
        }

    def _load_preprocessing_config(self, config_path: str) -> dict:
        """Load preprocessing configuration and extract relevant info"""
        preprocess_config = PreProcessConfig(config_path)

        return {
            "uuid": preprocess_config.uuid,
            "data_path": f"data/{preprocess_config.uuid}",
            "model_name": preprocess_config.embed_model,
            "original_dim": 768,
            "reduced_dim": preprocess_config.dim_red.get("dim_red_dimension", 192),
            "num_clusters": preprocess_config.cluster.get("num_clusters", 1280),
            "search_top_k": 1,  # Default
            "centroids_file": f"data/{preprocess_config.uuid}/clusters/centroids.txt",
            "cluster_directory": f"data/{preprocess_config.uuid}/clusters",
            "pca_applied": preprocess_config.dim_red["apply_dim_red"],
            "pca_components_file": (
                f"data/{preprocess_config.uuid}/dim_red/pca_components_"
                f"{preprocess_config.dim_red.get('dim_red_dimension', 192)}.npy"
            ),
            "faiss_index": (
                f"data/{preprocess_config.uuid}/artifact/"
                f"dim{preprocess_config.dim_red.get('dim_red_dimension', 192)}/"
                f"index.faiss"
            ),
            "artifact_directory": (
                f"data/{preprocess_config.uuid}/artifact/"
                f"dim{preprocess_config.dim_red.get('dim_red_dimension', 192)}"
            ),
        }

    def _setup_paths(self):
        """Setup file paths based on configuration"""
        # Extract configuration values
        self.model_name = self.config["model_name"]
        self.original_dim = self.config["original_dim"]
        self.reduced_dim = self.config["reduced_dim"]
        self.num_clusters = self.config["num_clusters"]
        self.search_top_k = self.config["search_top_k"]

        if self.preamble:
            # Override with provided preamble
            base_path = Path(self.preamble) / self.config["data_path"]
        else:
            # Use config paths directly
            data_path = Path(self.config["data_path"])

            current_dir = Path.cwd()
            if current_dir.name == "search" and not Path(data_path).is_absolute():
                base_path = Path("..") / data_path
            else:
                base_path = Path(data_path)

        # If using preamble, adjust paths
        if self.preamble:
            self.centroids_file = str(
                base_path / "clusters" / "centroids" / "final_centroids.txt"
            )
            self.pca_components_file = str(
                base_path / "dim_red" / f"pca_components_{self.reduced_dim}.npy"
            )
            self.faiss_index_file = str(
                base_path / "artifact" / f"dim{self.reduced_dim}" / "index.faiss"
            )
        else:
            current_dir = Path.cwd()
            if current_dir.name == "search":
                self.centroids_file = str(Path("..") / self.config["centroids_file"])
                self.pca_components_file = str(
                    Path("..") / self.config["pca_components_file"]
                )
                self.faiss_index_file = str(Path("..") / self.config["faiss_index"])
            else:
                # Use paths as-is
                self.centroids_file = self.config["centroids_file"]
                self.pca_components_file = self.config["pca_components_file"]
                self.faiss_index_file = self.config["faiss_index"]

    def _load_model(self):
        """Load the embedding model"""
        os.environ["TOKENIZERS_PARALLELISM"] = "false"
        os.environ["OMP_NUM_THREADS"] = "1"
        # TODO refactor for GPU
        self.model = SentenceTransformer(self.model_name, device="cpu")

    def _load_pca_components(self):
        """Load PCA components for dimensionality reduction"""
        if not self.config["pca_applied"]:
            self.pca_components = None
            print("No PCA applied", file=sys.stderr)
            return 1

        self.pca_components = np.load(self.pca_components_file)
        return 1

    def _load_cluster_index(self):
        """Load FAISS index for cluster assignment"""
        if os.path.exists(self.faiss_index_file):
            self.cluster_index = faiss.read_index(self.faiss_index_file)
            print(f"Loaded FAISS index: {self.faiss_index_file}", file=sys.stderr)
        else:
            # Fallback to creating index from centroids file
            print("FAISS index not found, creating from centroids", file=sys.stderr)
            centroids = np.loadtxt(self.centroids_file)
            self.cluster_index = faiss.IndexFlatIP(centroids.shape[1])
            self.cluster_index.add(centroids.astype("float32"))
            print(
                f"Created FAISS index from centroids: {centroids.shape}",
                file=sys.stderr,
            )

    def process_query(self, query: str) -> dict:
        """
        Process a single query and return cluster assignment and quantized embedding.

        Args:
            query: The query string to process
            top_k_clusters: Number of top clusters to return (default from config)

        Returns:
            Dictionary with cluster_index and quantized embedding
        """
<<<<<<< HEAD

        print(
            f"Processing query: '{query}' with top_k_clusters={top_k_clusters}",
            file=sys.stderr,
        )
=======
>>>>>>> 870332e9

        # Generate embedding using same model as preprocessing
        print("Generating embedding...", file=sys.stderr)
        embedding = self.model.encode_query([query], convert_to_numpy=True)[0]

        # Apply dim reduction if configured
        print("Applying PCA if configured...", file=sys.stderr)
        if self.pca_components is not None:
            embedding_reduced = np.matmul(embedding, self.pca_components)
        else:
            embedding_reduced = embedding

        # Quantize embedding
        data_min = np.min(embedding_reduced)
        data_max = np.max(embedding_reduced)
        data_range = max(abs(data_min), abs(data_max))
        scale = 127.0 / data_range
        embedding_quantized = np.clip(
            np.round(embedding_reduced * scale), -127, 127
        ).astype(np.int8)

        # find nearest clusters
        cluster_indices = self._find_nearest_clusters(
            embedding_reduced, self.search_top_k
        )

        result = {
            "ClusterIndex": int(cluster_indices[0]) if cluster_indices else 0,
            "Emb": embedding_quantized.tolist(),
            "TopKClusterIndices": cluster_indices,
        }
        # print(result)
        return result

    def _find_nearest_clusters(self, embedding: np.ndarray, top_k: int) -> List[int]:
        """Find the top-k nearest clusters fro a given embedding"""
        if self.cluster_index is None:
            print("No cluster index available", file=sys.stderr)
            return [0]

        query_embedding = embedding.reshape(1, -1).astype("float32")

        # search for clusters
        _, indices = self.cluster_index.search(
            query_embedding, min(top_k, self.num_clusters)
        )

        print("Raw cluster indices:", indices, file=sys.stderr)

        # return valid_clusters
        valid_clusters = []
        for i in range(len(indices[0])):
            cluster_id = indices[0][i]
            if 0 <= cluster_id < self.num_clusters:
                valid_clusters.append(int(cluster_id))

        if valid_clusters:
            print(f"Nearest clusters: {valid_clusters}", file=sys.stderr)
        else:
            print("No valid clusters found, defaulting to [0]", file=sys.stderr)

        return valid_clusters if valid_clusters else [0]


def main():
    """Main function for command-line usage from Go"""
    if len(sys.argv) < 3:
        print(f"Usage: {sys.argv[0]} config_path num_clusters [top_k_clusters]")
        sys.exit(1)

    config_path = sys.argv[1]
    num_clusters = int(sys.argv[2])
    top_k_clusters = int(sys.argv[3]) if len(sys.argv) > 3 else None

    # Extract preamble from path if provided
    preamble = None
    if len(sys.argv) >= 5:
        preamble = sys.argv[4]

    try:
        processor = QueryProcessor(config_path, preamble)

        for line in sys.stdin:
            query = line.strip()
            if not query:
                continue

            result = processor.process_query(query)
            print(json.dumps(result))
            sys.stdout.flush()

    except Exception as e:
        print(f"Fatal error: {e}", file=sys.stderr)
        sys.exit(1)


if __name__ == "__main__":
    main()<|MERGE_RESOLUTION|>--- conflicted
+++ resolved
@@ -201,14 +201,6 @@
         Returns:
             Dictionary with cluster_index and quantized embedding
         """
-<<<<<<< HEAD
-
-        print(
-            f"Processing query: '{query}' with top_k_clusters={top_k_clusters}",
-            file=sys.stderr,
-        )
-=======
->>>>>>> 870332e9
 
         # Generate embedding using same model as preprocessing
         print("Generating embedding...", file=sys.stderr)
