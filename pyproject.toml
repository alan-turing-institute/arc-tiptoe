--- conflicted
+++ resolved
@@ -28,33 +28,19 @@
   "Typing :: Typed",
 ]
 dependencies = [
-<<<<<<< HEAD
     "boto>=2.49.0",
     "boto3>=1.26.111",
     "clip>=0.2.0",
     "datasets>=2.13.1",
-=======
-    "boto==2.49.0",
-    "boto3==1.26.111",
-    "clip==0.2.0",
-    "datasets",
->>>>>>> 9bdd011a
     "faiss-cpu",
     "matplotlib",
     "nltk>=3.8.1",
     "numpy",
     "pandas",
-<<<<<<< HEAD
     "Pillow>=10.4.0",
     "progress>=1.6",
     "pyarrow>=15.0.0",
     "requests>=2.31.0",
-=======
-    "Pillow==10.0.0",
-    "progress==1.6",
-    "pyarrow",
-    "requests",
->>>>>>> 9bdd011a
     "scikit-learn",
     "sentence-transformers",
     "tabulate>=0.9.0",
